--- conflicted
+++ resolved
@@ -1723,7 +1723,6 @@
     return while_node;
 }
 
-<<<<<<< HEAD
 static AstNode *trans_if_statement(Context *c, AstNode *block, IfStmt *stmt) {
     // if (c) t
     // if (c) t else e
@@ -1746,7 +1745,8 @@
     }
 
     return if_node;
-=======
+}
+
 static AstNode *trans_call_expr(Context *c, bool result_used, AstNode *block, CallExpr *stmt) {
     AstNode *node = trans_create_node(c, NodeTypeFnCallExpr);
     node->data.fn_call_expr.fn_ref_expr = trans_expr(c, true, block, stmt->getCallee(), TransRValue);
@@ -1764,7 +1764,6 @@
     }
 
     return node;
->>>>>>> f68d7246
 }
 
 static AstNode *trans_stmt(Context *c, bool result_used, AstNode *block, Stmt *stmt, TransLRValue lrvalue) {
@@ -1792,14 +1791,11 @@
             return trans_local_declaration(c, block, (DeclStmt *)stmt);
         case Stmt::WhileStmtClass:
             return trans_while_loop(c, block, (WhileStmt *)stmt);
-<<<<<<< HEAD
         case Stmt::IfStmtClass:
             return trans_if_statement(c, block, (IfStmt *)stmt);
-
-=======
         case Stmt::CallExprClass:
             return trans_call_expr(c, result_used, block, (CallExpr *)stmt);
->>>>>>> f68d7246
+
         case Stmt::CaseStmtClass:
             emit_warning(c, stmt->getLocStart(), "TODO handle C CaseStmtClass");
             return nullptr;
